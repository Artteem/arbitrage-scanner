<!doctype html>
<html lang="ru" data-theme="dark">
<head>
  <meta charset="utf-8"/>
  <meta name="viewport" content="width=device-width, initial-scale=1"/>
  <title>Арбитражный сканер — Реал-тайм</title>
  <style>
    :root { --bg:#0f1115; --fg:#e6e6e6; --muted:#9aa4ad; --row:#161a20; --accent:#4aa3ff; --bad:#ff5a5f; --good:#12d67a; --link:#7ab7ff; --border:#2a2f39; }
    [data-theme="light"] { --bg:#fff; --fg:#0f172a; --muted:#4b5563; --row:#f8fafc; --accent:#0ea5e9; --bad:#ef4444; --good:#10b981; --link:#2563eb; --border:#e5e7eb; }
    body { background:var(--bg); color:var(--fg); font-family:ui-sans-serif,system-ui,-apple-system,Segoe UI,Roboto,Ubuntu,"Helvetica Neue",Arial; margin:0; }
    header { display:flex; align-items:center; justify-content:space-between; padding:12px 16px; border-bottom:1px solid var(--border); }
    h1 { font-size:18px; margin:0; }
    .controls { display:flex; gap:12px; align-items:center; flex-wrap:wrap; }
    .card { padding:12px 16px; }
    .filters { display:flex; gap:12px; align-items:center; flex-wrap:wrap; }
    .table { width:100%; border-collapse:collapse; }
    th,td { text-align:left; padding:8px 10px; border-bottom:1px solid var(--border); }
    tr:nth-child(2n){ background:var(--row); }
    a { color:var(--link); text-decoration:none; }
    a:hover { text-decoration:underline; }
    .badge { font-size:12px; color:var(--muted); }
    .pos { color:var(--good); }
    .neg { color:var(--bad); }
    input[type="number"]{ width:120px; padding:6px 8px; border:1px solid var(--border); background:transparent; color:var(--fg); border-radius:6px; }
    label { font-size:14px; color:var(--muted); }
    .btn { padding:6px 10px; border:1px solid var(--border); background:transparent; color:var(--fg); border-radius:6px; cursor:pointer; }
    .sort { cursor:pointer; }
    .pager { display:flex; gap:8px; align-items:center; justify-content:flex-end; padding:8px 0; }
  </style>
</head>
<body>
  <header>
    <h1>Арбитражный сканер — Реал-тайм</h1>
    <div class="controls">
<<<<<<< HEAD
      <div>
        <label><input type="checkbox" id="ex-binance" checked> Binance</label>
        <label><input type="checkbox" id="ex-bybit" checked> Bybit</label>
        <label><input type="checkbox" id="ex-mexc" checked> MEXC</label>
        <label><input type="checkbox" id="ex-bingx" checked> BingX</label>
      </div>
=======
      <div id="exchange-filters" class="filters"></div>
>>>>>>> ed78f014
      <div>
        <label>Мин. курсовой спред (%) <input type="number" id="min-entry" step="0.01" value="0"></label>
      </div>
      <div>
        <label>Мин. фандинговый спред (%) <input type="number" id="min-funding" step="0.0001" value="0"></label>
      </div>
      <button class="btn" id="theme-toggle">Светлая/Тёмная</button>
    </div>
  </header>

  <div class="card">
    <table class="table">
      <thead>
        <tr>
          <th>Пара</th>
          <th>LONG</th>
          <th>SHORT</th>
          <th class="sort" data-sort="entry">Вход</th>
          <th>Выход</th>
          <th class="sort" data-sort="funding">Спред фандинга</th>
          <th>Комиссия</th>
        </tr>
      </thead>
      <tbody id="tbody"></tbody>
    </table>
    <div class="pager">
      <button class="btn" id="prev">Назад</button>
      <span id="pageinfo"></span>
      <button class="btn" id="next">Вперёд</button>
    </div>
  </div>

  <script>
    const PAGE_SIZE = 50;
    let sortBy = "entry"; // "entry" | "funding"
    let sortDir = "desc";
    let rows = [];
    let page = 1;

<<<<<<< HEAD
    const exBinance = document.getElementById('ex-binance');
    const exBybit = document.getElementById('ex-bybit');
    const exMexc = document.getElementById('ex-mexc');
    const exBingx = document.getElementById('ex-bingx');
=======
    const exchangeFiltersContainer = document.getElementById('exchange-filters');
    const exchangeInputs = new Map();
>>>>>>> ed78f014
    const minEntry = document.getElementById('min-entry');
    const minFunding = document.getElementById('min-funding');
    const tbody = document.getElementById('tbody');
    const pageinfo = document.getElementById('pageinfo');

    function applyFilters() {
      const enabledEx = new Set();
<<<<<<< HEAD
      if (exBinance.checked) enabledEx.add('binance');
      if (exBybit.checked) enabledEx.add('bybit');
      if (exMexc.checked) enabledEx.add('mexc');
      if (exBingx.checked) enabledEx.add('bingx');
=======
      exchangeInputs.forEach((input, ex) => {
        if (input.checked) enabledEx.add(ex);
      });
>>>>>>> ed78f014
      const minE = parseFloat(minEntry.value || "0");
      const minF = parseFloat(minFunding.value || "0");

      let filtered = rows;
      if (exchangeInputs.size > 0) {
        if (enabledEx.size === 0) {
          filtered = [];
        } else {
          filtered = rows.filter(r => enabledEx.has(r.long_exchange) && enabledEx.has(r.short_exchange));
        }
      }
      filtered = filtered.filter(r => r.entry_pct >= minE && Math.abs(r.funding_spread) >= minF);

      filtered.sort((a,b)=>{
        const key = sortBy === "entry" ? "entry_pct" : "funding_spread";
        const va = a[key], vb = b[key];
        return sortDir === "desc" ? (vb - va) : (va - vb);
      });

      const total = filtered.length;
      const totalPages = Math.max(1, Math.ceil(total / PAGE_SIZE));
      if (page > totalPages) page = totalPages;
      const start = (page - 1) * PAGE_SIZE;
      const pageRows = filtered.slice(start, start + PAGE_SIZE);
      render(pageRows);
      pageinfo.textContent = `Страница ${page} из ${totalPages} (всего ${total})`;
    }

    function render(rs) {
      tbody.innerHTML = rs.map(r => {
        const pairLink = `<a href="/pair/${r.symbol}" target="_blank" rel="noopener" title="Карточка пары">${r.symbol}</a>`;
        const exLong = `<div><a href="${exchangeUrl(r.long_exchange, r.symbol)}" target="_blank" rel="noopener">${r.long_exchange.toUpperCase()}</a><div class="badge">фандинг: ${(r.funding_long*100).toFixed(4)}% / ${r.funding_interval_long||"—"}</div></div>`;
        const exShort = `<div><a href="${exchangeUrl(r.short_exchange, r.symbol)}" target="_blank" rel="noopener">${r.short_exchange.toUpperCase()}</a><div class="badge">фандинг: ${(r.funding_short*100).toFixed(4)}% / ${r.funding_interval_short||"—"}</div></div>`;
        const entryCls = r.entry_pct >= 0 ? "pos" : "neg";
        const exitCls = r.exit_pct >= 0 ? "pos" : "neg";
        const fundCls = r.funding_spread >= 0 ? "pos" : "neg";
        return `<tr>
          <td>${pairLink}</td>
          <td>${exLong}</td>
          <td>${exShort}</td>
          <td class="${entryCls}">${r.entry_pct.toFixed(4)}%</td>
          <td class="${exitCls}">${r.exit_pct.toFixed(4)}%</td>
          <td class="${fundCls}">${(r.funding_spread*100).toFixed(4)}%</td>
          <td>${r.commission_total_pct.toFixed(4)}%</td>
        </tr>`;
      }).join("");
    }

    function exchangeUrl(ex, sym) {
      switch (ex) {
        case "binance": return `https://www.binance.com/en/futures/${sym}`;
        case "bybit": return `https://www.bybit.com/trade/usdt/${sym}`;
<<<<<<< HEAD
        case "mexc": {
          const mexcSym = sym.replace(/USDT$/, '_USDT');
          return `https://www.mexc.com/futures/${mexcSym}`;
        }
        case "bingx": {
          const bingxSym = sym.replace(/USDT$/, '-USDT');
          return `https://bingx.com/futures/${bingxSym}`;
        }
=======
        case "mexc": return `https://futures.mexc.com/exchange/${toMexcSymbol(sym)}`;
>>>>>>> ed78f014
        default: return "#";
      }
    }

    function toMexcSymbol(sym) {
      if (!sym) return sym;
      if (sym.includes('_')) return sym;
      return sym.endsWith('USDT') ? `${sym.slice(0, -4)}_USDT` : sym;
    }

    document.getElementById('theme-toggle').addEventListener('click', () => {
      const html = document.documentElement;
      html.setAttribute('data-theme', html.getAttribute('data-theme') === 'dark' ? 'light' : 'dark');
    });

    document.querySelectorAll('.sort').forEach(th => {
      th.addEventListener('click', () => {
        const key = th.dataset.sort;
        if (sortBy === key) sortDir = (sortDir === "desc") ? "asc" : "desc";
        else { sortBy = key; sortDir = "desc"; }
        applyFilters();
      });
    });

    document.getElementById('prev').addEventListener('click', () => { if (page>1){ page--; applyFilters(); }});
    document.getElementById('next').addEventListener('click', () => { page++; applyFilters(); });

<<<<<<< HEAD
    [exBinance, exBybit, exMexc, exBingx, minEntry, minFunding].forEach(el => el.addEventListener('input', () => { page=1; applyFilters(); }));
=======
    [minEntry, minFunding].forEach(el => el.addEventListener('input', () => { page=1; applyFilters(); }));

    function renderExchangeFilters(exchanges) {
      if (!Array.isArray(exchanges) || exchanges.length === 0) return;

      const prevSelected = new Set();
      exchangeInputs.forEach((input, ex) => { if (input.checked) prevSelected.add(ex); });

      exchangeFiltersContainer.innerHTML = '';
      exchangeInputs.clear();

      const normalized = Array.from(new Set(exchanges.map(ex => String(ex)))).sort((a, b) => a.localeCompare(b));
      const hasPrevSelection = prevSelected.size > 0;

      normalized.forEach(ex => {
        const label = document.createElement('label');
        const input = document.createElement('input');
        input.type = 'checkbox';
        input.id = `ex-${ex}`;
        input.checked = hasPrevSelection ? prevSelected.has(ex) : true;
        input.addEventListener('input', () => { page = 1; applyFilters(); });

        label.appendChild(input);
        label.append(` ${ex.toUpperCase()}`);
        exchangeFiltersContainer.appendChild(label);
        exchangeInputs.set(ex, input);
      });

      page = 1;
      applyFilters();
    }

    async function initExchangeFilters() {
      try {
        const res = await fetch('/stats');
        if (res.ok) {
          const data = await res.json();
          if (Array.isArray(data.exchanges) && data.exchanges.length > 0) {
            renderExchangeFilters(data.exchanges);
            return;
          }
        }
      } catch (e) {}

      // Фоллбек на случай ошибок запроса
      if (exchangeInputs.size === 0) {
        renderExchangeFilters(['binance', 'bybit']);
      }
    }

    function updateExchangeFiltersFromRows(rs) {
      const discovered = new Set();
      rs.forEach(r => {
        if (r.long_exchange) discovered.add(r.long_exchange);
        if (r.short_exchange) discovered.add(r.short_exchange);
      });

      if (discovered.size === 0) return;

      const current = new Set(exchangeInputs.keys());
      let shouldUpdate = current.size === 0;
      discovered.forEach(ex => {
        if (!current.has(ex)) shouldUpdate = true;
      });

      if (!shouldUpdate) return;

      const merged = new Set([...current, ...discovered]);
      renderExchangeFilters(Array.from(merged));
    }

    initExchangeFilters();
>>>>>>> ed78f014

    // WS
    const wsProto = location.protocol === "https:" ? "wss" : "ws";
    const ws = new WebSocket(`${wsProto}://${location.host}/ws/spreads`);
    ws.onmessage = (ev) => {
      try {
        rows = JSON.parse(ev.data) || [];
        if (exchangeInputs.size === 0) {
          updateExchangeFiltersFromRows(rows);
        } else {
          updateExchangeFiltersFromRows(rows);
          applyFilters();
        }
      } catch (e) {}
    };
    ws.onclose = ()=>{ setTimeout(()=>location.reload(), 1500); };
  </script>
</body>
</html><|MERGE_RESOLUTION|>--- conflicted
+++ resolved
@@ -32,16 +32,14 @@
   <header>
     <h1>Арбитражный сканер — Реал-тайм</h1>
     <div class="controls">
-<<<<<<< HEAD
+
       <div>
         <label><input type="checkbox" id="ex-binance" checked> Binance</label>
         <label><input type="checkbox" id="ex-bybit" checked> Bybit</label>
         <label><input type="checkbox" id="ex-mexc" checked> MEXC</label>
         <label><input type="checkbox" id="ex-bingx" checked> BingX</label>
       </div>
-=======
-      <div id="exchange-filters" class="filters"></div>
->>>>>>> ed78f014
+
       <div>
         <label>Мин. курсовой спред (%) <input type="number" id="min-entry" step="0.01" value="0"></label>
       </div>
@@ -81,15 +79,15 @@
     let rows = [];
     let page = 1;
 
-<<<<<<< HEAD
+
     const exBinance = document.getElementById('ex-binance');
     const exBybit = document.getElementById('ex-bybit');
     const exMexc = document.getElementById('ex-mexc');
     const exBingx = document.getElementById('ex-bingx');
-=======
+
     const exchangeFiltersContainer = document.getElementById('exchange-filters');
     const exchangeInputs = new Map();
->>>>>>> ed78f014
+
     const minEntry = document.getElementById('min-entry');
     const minFunding = document.getElementById('min-funding');
     const tbody = document.getElementById('tbody');
@@ -97,16 +95,12 @@
 
     function applyFilters() {
       const enabledEx = new Set();
-<<<<<<< HEAD
+
       if (exBinance.checked) enabledEx.add('binance');
       if (exBybit.checked) enabledEx.add('bybit');
       if (exMexc.checked) enabledEx.add('mexc');
       if (exBingx.checked) enabledEx.add('bingx');
-=======
-      exchangeInputs.forEach((input, ex) => {
-        if (input.checked) enabledEx.add(ex);
-      });
->>>>>>> ed78f014
+
       const minE = parseFloat(minEntry.value || "0");
       const minF = parseFloat(minFunding.value || "0");
 
@@ -159,7 +153,7 @@
       switch (ex) {
         case "binance": return `https://www.binance.com/en/futures/${sym}`;
         case "bybit": return `https://www.bybit.com/trade/usdt/${sym}`;
-<<<<<<< HEAD
+
         case "mexc": {
           const mexcSym = sym.replace(/USDT$/, '_USDT');
           return `https://www.mexc.com/futures/${mexcSym}`;
@@ -168,9 +162,7 @@
           const bingxSym = sym.replace(/USDT$/, '-USDT');
           return `https://bingx.com/futures/${bingxSym}`;
         }
-=======
-        case "mexc": return `https://futures.mexc.com/exchange/${toMexcSymbol(sym)}`;
->>>>>>> ed78f014
+
         default: return "#";
       }
     }
@@ -198,82 +190,9 @@
     document.getElementById('prev').addEventListener('click', () => { if (page>1){ page--; applyFilters(); }});
     document.getElementById('next').addEventListener('click', () => { page++; applyFilters(); });
 
-<<<<<<< HEAD
+
     [exBinance, exBybit, exMexc, exBingx, minEntry, minFunding].forEach(el => el.addEventListener('input', () => { page=1; applyFilters(); }));
-=======
-    [minEntry, minFunding].forEach(el => el.addEventListener('input', () => { page=1; applyFilters(); }));
-
-    function renderExchangeFilters(exchanges) {
-      if (!Array.isArray(exchanges) || exchanges.length === 0) return;
-
-      const prevSelected = new Set();
-      exchangeInputs.forEach((input, ex) => { if (input.checked) prevSelected.add(ex); });
-
-      exchangeFiltersContainer.innerHTML = '';
-      exchangeInputs.clear();
-
-      const normalized = Array.from(new Set(exchanges.map(ex => String(ex)))).sort((a, b) => a.localeCompare(b));
-      const hasPrevSelection = prevSelected.size > 0;
-
-      normalized.forEach(ex => {
-        const label = document.createElement('label');
-        const input = document.createElement('input');
-        input.type = 'checkbox';
-        input.id = `ex-${ex}`;
-        input.checked = hasPrevSelection ? prevSelected.has(ex) : true;
-        input.addEventListener('input', () => { page = 1; applyFilters(); });
-
-        label.appendChild(input);
-        label.append(` ${ex.toUpperCase()}`);
-        exchangeFiltersContainer.appendChild(label);
-        exchangeInputs.set(ex, input);
-      });
-
-      page = 1;
-      applyFilters();
-    }
-
-    async function initExchangeFilters() {
-      try {
-        const res = await fetch('/stats');
-        if (res.ok) {
-          const data = await res.json();
-          if (Array.isArray(data.exchanges) && data.exchanges.length > 0) {
-            renderExchangeFilters(data.exchanges);
-            return;
-          }
-        }
-      } catch (e) {}
-
-      // Фоллбек на случай ошибок запроса
-      if (exchangeInputs.size === 0) {
-        renderExchangeFilters(['binance', 'bybit']);
-      }
-    }
-
-    function updateExchangeFiltersFromRows(rs) {
-      const discovered = new Set();
-      rs.forEach(r => {
-        if (r.long_exchange) discovered.add(r.long_exchange);
-        if (r.short_exchange) discovered.add(r.short_exchange);
-      });
-
-      if (discovered.size === 0) return;
-
-      const current = new Set(exchangeInputs.keys());
-      let shouldUpdate = current.size === 0;
-      discovered.forEach(ex => {
-        if (!current.has(ex)) shouldUpdate = true;
-      });
-
-      if (!shouldUpdate) return;
-
-      const merged = new Set([...current, ...discovered]);
-      renderExchangeFilters(Array.from(merged));
-    }
-
-    initExchangeFilters();
->>>>>>> ed78f014
+
 
     // WS
     const wsProto = location.protocol === "https:" ? "wss" : "ws";
