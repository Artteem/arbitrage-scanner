from __future__ import annotations

import asyncio
import json
import time
import zlib
from typing import Iterable, Sequence

<<<<<<< HEAD
=======
import httpx
>>>>>>> a06875fa
import websockets

from ..domain import Symbol, Ticker
from ..store import TickerStore

WS_URL = "wss://open-api.bingx.com/quote/ws"

WS_ENDPOINTS = (
    "wss://open-api-ws.bingx.com/market",
    "wss://open-api-ws.bingx.com/market?compress=false",
)
WS_SUB_CHUNK = 80
WS_SUB_DELAY = 0.05


def _extract_price(item: dict, keys: Iterable[str]) -> float:
    for key in keys:
        val = item.get(key)
        if val is None:
            continue
        try:
            price = float(val)
        except (TypeError, ValueError):
            continue
        if price > 0:
            return price
    bids = item.get("bids")
    if isinstance(bids, list) and bids:
        first = bids[0]
        if isinstance(first, (list, tuple)) and first:
            try:
                price = float(first[0])
            except (TypeError, ValueError):
                price = 0.0
            if price > 0:
                return price
    asks = item.get("asks")
    if isinstance(asks, list) and asks:
        first = asks[0]
        if isinstance(first, (list, tuple)) and first:
            try:
                price = float(first[0])
            except (TypeError, ValueError):
                price = 0.0
            if price > 0:
                return price
    return 0.0


def _normalize_common_symbol(symbol: Symbol) -> str:
    sym = str(symbol).upper()
    normalized = _from_bingx_symbol(sym)
    if normalized:
        return normalized
    return sym.replace("-", "").replace("_", "")


def _to_bingx_symbol(symbol: Symbol) -> str:
    sym = str(symbol).upper()
    if "-" in sym:
        sym = sym.replace("-", "_")
    if "_" in sym:
        return sym
    if sym.endswith("USDT"):
        base = sym[:-4]
        return f"{base}_USDT"
    if sym.endswith("USDC"):
        base = sym[:-4]
        return f"{base}_USDC"
    if sym.endswith("USD"):
        base = sym[:-3]
        return f"{base}_USD"
    return sym


def _to_bingx_ws_symbol(symbol: Symbol) -> str:
    sym = _normalize_common_symbol(symbol)
    for quote in ("USDT", "USDC", "USD", "BUSD", "FDUSD"):
        if sym.endswith(quote):
            base = sym[: -len(quote)]
            return f"{base}-{quote}"
    return sym


def _from_bingx_symbol(symbol: str | None) -> Symbol | None:
    if not symbol:
        return None
    return symbol.replace("-", "").replace("_", "").upper()


async def run_bingx(store: TickerStore, symbols: Sequence[Symbol]) -> None:
    if not symbols:
        return

    try:
        await _run_bingx_ws(store, symbols)
    except asyncio.CancelledError:
        raise
    except Exception:
        await _poll_bingx_http(store, symbols)


async def _run_bingx_ws(store: TickerStore, symbols: Sequence[Symbol]) -> None:
    wanted_common = {_normalize_common_symbol(sym) for sym in symbols if sym}
    if not wanted_common:
        return

    ws_symbols = sorted({_to_bingx_ws_symbol(sym) for sym in wanted_common})
    if not ws_symbols:
        return

    async for ws in _reconnect_ws():
        try:
            for i in range(0, len(ws_symbols), WS_SUB_CHUNK):
                batch = ws_symbols[i : i + WS_SUB_CHUNK]
                await _send_ws_subscriptions(ws, batch)
                await asyncio.sleep(WS_SUB_DELAY)

            async for raw_msg in ws:
                msg = _decode_ws_message(raw_msg)
                if msg is None:
                    continue

                if _is_ws_ping(msg):
                    await _reply_ws_ping(ws, msg)
                    continue

                for raw_symbol, payload in _iter_ws_payloads(msg):
                    if not payload:
                        continue

                    exchange_symbol = _normalize_ws_symbol(raw_symbol)
                    common_symbol = _from_bingx_symbol(exchange_symbol)
                    if not common_symbol or common_symbol not in wanted_common:
                        continue

                    bid = _extract_price(
                        payload,
                        (
                            "bestBid",
                            "bestBidPrice",
                            "bid",
                            "bidPrice",
                            "bid1",
                            "bid1Price",
                            "bp",
                        ),
                    )
                    ask = _extract_price(
                        payload,
                        (
                            "bestAsk",
                            "bestAskPrice",
                            "ask",
                            "askPrice",
                            "ask1",
                            "ask1Price",
                            "ap",
                        ),
                    )

                    if bid <= 0 or ask <= 0:
                        continue

                    store.upsert_ticker(
                        Ticker(
                            exchange="bingx",
                            symbol=common_symbol,
                            bid=bid,
                            ask=ask,
                            ts=time.time(),
                        )
                    )
        except asyncio.CancelledError:
            raise
        except Exception:
            await asyncio.sleep(2.0)


<<<<<<< HEAD
    async for ws in _reconnect(WS_URL):
        try:
            await _subscribe(ws, sorted(wanted_exchange))

            async for raw_msg in ws:
                try:
                    message = json.loads(raw_msg)
                except Exception:
=======
async def _reconnect_ws():
    idx = 0
    while True:
        endpoint = WS_ENDPOINTS[idx % len(WS_ENDPOINTS)]
        idx += 1
        try:
            async with websockets.connect(
                endpoint, ping_interval=20, ping_timeout=20, close_timeout=5
            ) as ws:
                yield ws
        except asyncio.CancelledError:
            raise
        except Exception:
            await asyncio.sleep(2.0)


async def _send_ws_subscriptions(ws, symbols: Sequence[str]) -> None:
    if not symbols:
        return

    payloads = [
        {
            "id": str(int(time.time() * 1_000)),
            "action": "subscribe",
            "params": {"channel": "ticker", "instId": list(symbols)},
        },
        {
            "id": str(int(time.time() * 1_000)),
            "action": "subscribe",
            "params": {"channel": "ticker", "symbols": list(symbols)},
        },
    ]

    market_topics = [f"market.{sym}.ticker" for sym in symbols]
    payloads.append({"id": str(int(time.time() * 1_000)), "reqType": "sub", "dataType": market_topics})

    for payload in payloads:
        try:
            await ws.send(json.dumps(payload))
        except Exception:
            continue
        await asyncio.sleep(WS_SUB_DELAY)


def _decode_ws_message(message: str | bytes) -> dict | None:
    raw: str | None
    if isinstance(message, (bytes, bytearray)):
        raw = None
        for decoder in (
            lambda b: zlib.decompress(b, wbits=-zlib.MAX_WBITS),
            lambda b: zlib.decompress(b),
            lambda b: b.decode("utf-8"),
        ):
            try:
                data = decoder(message)
                if isinstance(data, bytes):
                    raw = data.decode("utf-8")
                else:
                    raw = data
                break
            except Exception:
                continue
        if raw is None:
            try:
                raw = message.decode("utf-8", errors="ignore")
            except Exception:
                return None
    else:
        raw = message

    try:
        return json.loads(raw)
    except Exception:
        return None


def _is_ws_ping(message: dict) -> bool:
    if not isinstance(message, dict):
        return False
    if "ping" in message:
        return True
    action = message.get("action")
    if isinstance(action, str) and action.lower() == "ping":
        return True
    return False


async def _reply_ws_ping(ws, message: dict) -> None:
    try:
        if "ping" in message:
            await ws.send(json.dumps({"pong": message["ping"]}))
        else:
            await ws.send(json.dumps({"id": message.get("id", "pong"), "action": "pong"}))
    except Exception:
        pass


def _iter_ws_payloads(message: dict) -> Iterable[tuple[str, dict]]:
    if not isinstance(message, dict):
        return []

    action = message.get("action")
    if isinstance(action, str) and action.lower() != "push":
        return []

    payload = message.get("data")
    default_symbol: str | None = None

    arg = message.get("arg")
    if isinstance(arg, dict):
        candidate = arg.get("instId") or arg.get("symbol") or arg.get("symbols")
        if isinstance(candidate, list):
            candidate = candidate[0] if candidate else None
        if isinstance(candidate, str):
            default_symbol = candidate

    return list(_iter_payload_items(payload, default_symbol))


def _iter_payload_items(payload, default_symbol: str | None) -> Iterable[tuple[str, dict]]:
    if payload is None:
        return []

    items: list[tuple[str, dict]] = []

    if isinstance(payload, dict):
        dict_values = list(payload.values())
        if dict_values and all(isinstance(v, dict) for v in dict_values):
            for key, value in payload.items():
                if not isinstance(value, dict):
                    continue
                symbol = _extract_symbol(value, key, default_symbol)
                if symbol:
                    items.append((symbol, value))
        else:
            symbol = _extract_symbol(payload, None, default_symbol)
            if symbol:
                items.append((symbol, payload))
        return items

    if not isinstance(payload, list):
        return []

    for value in payload:
        if not isinstance(value, dict):
            continue
        symbol = _extract_symbol(value, None, default_symbol)
        if symbol:
            items.append((symbol, value))

    return items


def _extract_symbol(payload: dict, fallback_key: str | None, default_symbol: str | None) -> str | None:
    for key in ("symbol", "instId", "s", "market"):
        val = payload.get(key)
        if isinstance(val, str) and val:
            return val

    if fallback_key:
        return fallback_key

    return default_symbol


def _normalize_ws_symbol(symbol: str) -> str:
    sym = symbol.strip().upper()
    sym = sym.replace("/", "-")
    if "_" in sym and "-" not in sym:
        sym = sym.replace("_", "-")
    return sym


async def _poll_bingx_http(store: TickerStore, symbols: Sequence[Symbol]) -> None:
    wanted_common = {_normalize_common_symbol(sym) for sym in symbols if sym}
    if not wanted_common:
        return

    wanted_exchange = {_to_bingx_symbol(sym) for sym in wanted_common}
    param_candidates = _build_param_candidates(wanted_exchange)
    params_idx = 0

    async with httpx.AsyncClient(timeout=15, headers=REQUEST_HEADERS) as client:
        while True:
            now = time.time()
            params = param_candidates[params_idx]
            try:
                response = await client.get(TICKERS_URL, params=params)
                response.raise_for_status()
                data = response.json()
            except httpx.HTTPStatusError:
                params_idx = (params_idx + 1) % len(param_candidates)
                await asyncio.sleep(1.5)
                continue
            except asyncio.CancelledError:
                raise
            except Exception:
                await asyncio.sleep(2.0)
                continue

            items: Iterable[dict] = []
            if isinstance(data, dict):
                for key in ("data", "result", "tickers", "items"):
                    value = data.get(key)
                    if isinstance(value, list):
                        items = value
                        break
                    if isinstance(value, dict):
                        items = value.values()
                        break
                else:
                    items = list(data.values()) if isinstance(data, dict) else []
            elif isinstance(data, list):
                items = data

            for raw in items:
                if not isinstance(raw, dict):
>>>>>>> a06875fa
                    continue

                if await _handle_control_message(ws, message):
                    continue

                timestamp = time.time()
                for payload in _iter_ticker_payloads(message):
                    if not isinstance(payload, dict):
                        continue

                    raw_symbol = _extract_symbol_from_payload(payload, message)
                    if not raw_symbol:
                        continue

                    normalized_exchange_symbol = _to_bingx_symbol(raw_symbol)
                    if normalized_exchange_symbol not in wanted_exchange:
                        normalized_common = _from_bingx_symbol(raw_symbol)
                        if not normalized_common or normalized_common not in wanted_common:
                            continue
                        normalized_exchange_symbol = _to_bingx_symbol(normalized_common)

                    bid = _extract_price(
                        payload,
                        (
                            "bestBid",
                            "bestBidPrice",
                            "bid",
                            "bidPrice",
                            "bid1",
                            "bid1Price",
                            "bp",
                        ),
                    )
                    if bid <= 0:
                        bid = _extract_price(payload, ("bidPrice1", "b"))

                    ask = _extract_price(
                        payload,
                        (
                            "bestAsk",
                            "bestAskPrice",
                            "ask",
                            "askPrice",
                            "ask1",
                            "ask1Price",
                            "ap",
                        ),
                    )
                    if ask <= 0:
                        ask = _extract_price(payload, ("askPrice1", "a"))

                    if bid <= 0 or ask <= 0:
                        continue

                    common_symbol = _from_bingx_symbol(normalized_exchange_symbol)
                    if not common_symbol or common_symbol not in wanted_common:
                        continue

                    store.upsert_ticker(
                        Ticker(
                            exchange="bingx",
                            symbol=common_symbol,
                            bid=bid,
                            ask=ask,
                            ts=timestamp,
                        )
                    )
        except Exception:
            await asyncio.sleep(1.5)


async def _subscribe(ws: websockets.WebSocketClientProtocol, symbols: Sequence[str]) -> None:
    if not symbols:
        return

    for symbol in symbols:
        payload = {
            "event": "sub",
            "params": {
                "channel": "perpetual",
                "binary": False,
                "instId": symbol,
            },
        }
        await ws.send(json.dumps(payload))
        await asyncio.sleep(0.05)


async def _handle_control_message(
    ws: websockets.WebSocketClientProtocol, message: object
) -> bool:
    if not isinstance(message, dict):
        return False

    if "ping" in message:
        pong_payload: dict[str, object] = {"pong": message.get("ping")}
        await ws.send(json.dumps(pong_payload))
        return True

    event = str(message.get("event") or "").lower()
    if event in {"ping"}:
        reply = {"event": "pong"}
        if "ts" in message:
            reply["ts"] = message["ts"]
        await ws.send(json.dumps(reply))
        return True

    if event in {"sub", "subscribe", "pong"}:
        return True

    return False


def _iter_ticker_payloads(message: object) -> Iterable[dict]:
    if isinstance(message, dict):
        data = message.get("data")
        if isinstance(data, list):
            for item in data:
                if isinstance(item, dict):
                    yield item
        elif isinstance(data, dict):
            yield data
        elif isinstance(message.get("tickers"), list):
            for item in message["tickers"]:
                if isinstance(item, dict):
                    yield item
        elif isinstance(message.get("items"), list):
            for item in message["items"]:
                if isinstance(item, dict):
                    yield item
        else:
            for value in message.values():
                if isinstance(value, dict):
                    yield value
                elif isinstance(value, list):
                    for item in value:
                        if isinstance(item, dict):
                            yield item
    elif isinstance(message, list):
        for item in message:
            if isinstance(item, dict):
                yield item


def _extract_symbol_from_payload(payload: dict, envelope: object) -> str | None:
    candidates = [
        payload.get("symbol"),
        payload.get("instId"),
        payload.get("s"),
        payload.get("market"),
    ]
    if isinstance(envelope, dict):
        candidates.extend(
            [
                envelope.get("symbol"),
                envelope.get("instId"),
                envelope.get("s"),
                envelope.get("market"),
            ]
        )
        topic = envelope.get("topic") or envelope.get("channel")
        if isinstance(topic, str):
            for sep in ("/", ":", "."):
                if sep in topic:
                    part = topic.split(sep)[-1]
                    if part:
                        candidates.append(part)
    for candidate in candidates:
        if isinstance(candidate, str) and candidate:
            return candidate
    return None


async def _reconnect(url: str):
    while True:
        try:
            async with websockets.connect(
                url,
                ping_interval=20,
                ping_timeout=20,
                close_timeout=5,
            ) as ws:
                yield ws
        except Exception:
            await asyncio.sleep(2.0)<|MERGE_RESOLUTION|>--- conflicted
+++ resolved
@@ -6,10 +6,8 @@
 import zlib
 from typing import Iterable, Sequence
 
-<<<<<<< HEAD
-=======
 import httpx
->>>>>>> a06875fa
+
 import websockets
 
 from ..domain import Symbol, Ticker
@@ -189,16 +187,7 @@
             await asyncio.sleep(2.0)
 
 
-<<<<<<< HEAD
-    async for ws in _reconnect(WS_URL):
-        try:
-            await _subscribe(ws, sorted(wanted_exchange))
-
-            async for raw_msg in ws:
-                try:
-                    message = json.loads(raw_msg)
-                except Exception:
-=======
+
 async def _reconnect_ws():
     idx = 0
     while True:
@@ -416,7 +405,7 @@
 
             for raw in items:
                 if not isinstance(raw, dict):
->>>>>>> a06875fa
+
                     continue
 
                 if await _handle_control_message(ws, message):
